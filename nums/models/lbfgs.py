# coding=utf-8
# Copyright (C) 2020 NumS Development Team.
#
# Licensed under the Apache License, Version 2.0 (the "License");
# you may not use this file except in compliance with the License.
# You may obtain a copy of the License at
#
#     http://www.apache.org/licenses/LICENSE-2.0
#
# Unless required by applicable law or agreed to in writing, software
# distributed under the License is distributed on an "AS IS" BASIS,
# WITHOUT WARRANTIES OR CONDITIONS OF ANY KIND, either express or implied.
# See the License for the specific language governing permissions and
# limitations under the License.


from typing import List, Union

import numpy as np
from nums.core.array.application import ArrayApplication
from nums.core.application_manager import instance as _instance
from nums.models.glms import Model


# Based on Nocedal and Wright, chapters 2, 3, 6 and 7.


class BackTrackingLineSearch(object):
    def __init__(self, model: Model):
        self.app = _instance()
        self.model = model

    def f(self, X, y, theta_prime):
        return self.model.objective(
            X, y, theta_prime, self.model.forward(X, theta_prime)
        )

    def execute(
        self, X, y, theta, grad, p, rho=1.0e-1, init_alpha=1.0, c=1e-4, min_alpha=1e-10
    ):

        alpha = init_alpha
        f_val = self.f(X, y, theta)
        f_next = self.f(X, y, theta + alpha * p)
<<<<<<< HEAD
        while self.app.isnan(f_next) or f_next > f_val + c * alpha * self.app.sum(
            grad * p
=======
        while (
            self.app.isnan(f_next)
            or f_next > f_val + c * alpha * grad.transpose(defer=True) @ p
>>>>>>> 2a72c6a6
        ):
            alpha *= rho
            if alpha < min_alpha:
                return min_alpha
            f_next = self.f(X, y, theta + alpha * p)
        return max(alpha, min_alpha)


class LBFGSMemory(object):
    def __init__(self, k, s, y):
        self.k = k
        self.s = s
        self.y = y
<<<<<<< HEAD
        app = _instance()
        ys_inner = app.sum(s * y)
        self.rho = 1.0 / (ys_inner + 1e-30)
        self.gamma = ys_inner / (app.sum(y * y) + 1e-30)
=======
        ys_inner = s.transpose(defer=True) @ y
        self.rho = 1.0 / (ys_inner + 1e-30)
        self.gamma = ys_inner / (y.transpose(defer=True) @ y + 1e-30)
>>>>>>> 2a72c6a6


class LBFGS(object):
    def __init__(self, model: Model, m=10, max_iter=100, thresh=1e-4, dtype=np.float64):
        self.app: ArrayApplication = _instance()
        self.model: Model = model
        self.m = m
        self.max_iter = max_iter
        self.thresh = thresh
        self.dtype = dtype
        self.k = 0
        self.identity = None
        self.memory: Union[List[LBFGSMemory], List[None]] = [None] * m
        self.ls = BackTrackingLineSearch(model)

    def get_H(self):
        if self.k == 0:
            return self.identity
        else:
            mem: LBFGSMemory = self.memory[-1]
            assert mem.k == self.k - 1
            return mem.gamma * self.identity

    def get_p(self, H, g):
        q = g
        forward_vars = []
        for i in range(-1, -self.m - 1, -1):
            mem_i: LBFGSMemory = self.memory[i]
            if mem_i is None:
                break
<<<<<<< HEAD
            alpha = mem_i.rho * self.app.sum(mem_i.s * q)
=======
            alpha = mem_i.rho * mem_i.s.transpose(defer=True) @ q
>>>>>>> 2a72c6a6
            q -= alpha * mem_i.y
            forward_vars.insert(0, (alpha, mem_i))
        r = H @ q
        for alpha, mem_i in forward_vars:
<<<<<<< HEAD
            beta = mem_i.rho * self.app.sum(mem_i.y * r)
=======
            beta = mem_i.rho * mem_i.y.transpose(defer=True) @ r
>>>>>>> 2a72c6a6
            r += mem_i.s * (alpha - beta)
        return r

    def execute(self, X, y, theta):

        if self.k != 0:
            raise Exception("Unexpected state.")

        self.identity = self.app.eye(
            (X.shape[1], X.shape[1]),
            (X.block_shape[1], X.block_shape[1]),
            dtype=self.dtype,
        )

        g = self.model.gradient(X, y, self.model.forward(X, theta), theta)
        next_g = None
        next_theta = None
        while self.k < self.max_iter:
            H = self.get_H()
            p = -self.get_p(H, g)
            init_alpha = 1.0
            alpha = self.ls.execute(
                X,
                y,
                theta,
                g,
                p,
                rho=1e-2,
                init_alpha=init_alpha,
                c=1e-4,
                min_alpha=1e-30,
            )
            next_theta = theta + alpha * p
            if self.k + 1 >= self.max_iter:
                # Terminate immediately if this is the last iteration.
                theta = next_theta
                break
            next_g = self.model.gradient(
                X, y, self.model.forward(X, next_theta), next_theta
            )
            theta_diff = next_theta - theta
            grad_diff = next_g - g
            mem: LBFGSMemory = LBFGSMemory(k=self.k, s=theta_diff, y=grad_diff)
            self.memory.append(mem)
            self.memory.pop(0)
            self.k += 1
            theta = next_theta
            g = next_g
            if self.converged(next_g):
                break

        # Reset vars.
        self.k = 0
        self.identity = None
        self.memory: Union[List[LBFGSMemory], List[None]] = [None] * self.m

        return theta

    def converged(self, g):
        # Use this criteria (vs gradient norm) as it is standard in sklearn.
        return self.app.max(self.app.abs(g)) <= self.thresh


if __name__ == "__main__":
    pass<|MERGE_RESOLUTION|>--- conflicted
+++ resolved
@@ -42,14 +42,9 @@
         alpha = init_alpha
         f_val = self.f(X, y, theta)
         f_next = self.f(X, y, theta + alpha * p)
-<<<<<<< HEAD
-        while self.app.isnan(f_next) or f_next > f_val + c * alpha * self.app.sum(
-            grad * p
-=======
         while (
             self.app.isnan(f_next)
             or f_next > f_val + c * alpha * grad.transpose(defer=True) @ p
->>>>>>> 2a72c6a6
         ):
             alpha *= rho
             if alpha < min_alpha:
@@ -63,16 +58,9 @@
         self.k = k
         self.s = s
         self.y = y
-<<<<<<< HEAD
-        app = _instance()
-        ys_inner = app.sum(s * y)
-        self.rho = 1.0 / (ys_inner + 1e-30)
-        self.gamma = ys_inner / (app.sum(y * y) + 1e-30)
-=======
         ys_inner = s.transpose(defer=True) @ y
         self.rho = 1.0 / (ys_inner + 1e-30)
         self.gamma = ys_inner / (y.transpose(defer=True) @ y + 1e-30)
->>>>>>> 2a72c6a6
 
 
 class LBFGS(object):
@@ -103,20 +91,12 @@
             mem_i: LBFGSMemory = self.memory[i]
             if mem_i is None:
                 break
-<<<<<<< HEAD
-            alpha = mem_i.rho * self.app.sum(mem_i.s * q)
-=======
             alpha = mem_i.rho * mem_i.s.transpose(defer=True) @ q
->>>>>>> 2a72c6a6
             q -= alpha * mem_i.y
             forward_vars.insert(0, (alpha, mem_i))
         r = H @ q
         for alpha, mem_i in forward_vars:
-<<<<<<< HEAD
-            beta = mem_i.rho * self.app.sum(mem_i.y * r)
-=======
             beta = mem_i.rho * mem_i.y.transpose(defer=True) @ r
->>>>>>> 2a72c6a6
             r += mem_i.s * (alpha - beta)
         return r
 
